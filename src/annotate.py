--- conflicted
+++ resolved
@@ -10,7 +10,6 @@
 import logging
 from multiprocessing import JoinableQueue, Lock, Process
 import pickle
-import queue
 
 import spacy
 from spacy.tokens import Doc, Token
@@ -68,7 +67,8 @@
         unmatch_shady_nel : ``bool``
         prune_clusters : ``bool``
     """
-    # pylint: disable=too-many-instance-attributes,too-few-public-methods,no-self-use
+    # pylint:
+        # disable=too-many-instance-attributes,too-few-public-methods,no-self-use,too-many-arguments
     def __init__(self,
                  alias_db: SqliteDict,
                  relation_db: SqliteDict,
@@ -88,17 +88,6 @@
         self._match_aliases = match_aliases
         self._unmatch_shady_nel = unmatch_shady_nel
         self._prune_clusters = prune_clusters
-<<<<<<< HEAD
-        self._nlp = spacy.load('en_core_web_sm', disable=['parser', 'ner'])
-        self._reset()
-
-    def _reset(self):
-        """Resets the internal state of the ``Annotator``."""
-        self._last_seen = dict()  # Last location entity was seen in text
-        self._parents = defaultdict(list)  # Lookup parents that added node to graph
-        self._alias_lookup = PrefixTree()  # Maps aliases in the text to ids
-=======
->>>>>>> 8b3c7355
 
         # NLP pipeline to apply to text
         self._nlp = spacy.load('en_core_web_sm', disable=['parser', 'ner'])
@@ -112,7 +101,7 @@
         annotating a new document.
         """
         self._last_seen = dict()  # Tracks last time entity was seen
-        self._parents = dict()  # Tracks entities of yet to be seen entities
+        self._parents = defaultdict(list)  # Tracks entities of yet to be seen entities
         self._alias_lookup = PrefixTree()  # String matching data structure
 
     def _add_wikilinks(self,
@@ -132,7 +121,7 @@
     def _add_nel(self,
                  doc: Doc,
                  nel: List[Any],
-                 wiki_ids: Set[str] = set()) -> None:
+                 wiki_ids: Set[str] = None) -> None:
         """Adds named entity linker annotations to SpaCy ``Doc``."""
         for candidate in nel:
             logger.debug('NEL Candidate %s', candidate)
@@ -206,7 +195,7 @@
 
     def _propagate_ids(self, doc: Doc,
                        clusters: List[List[int]],
-                       wiki_ids: Set[str] = set()) -> None:
+                       wiki_ids: Set[str] = None) -> None:
         """Propagates id's in coreference clusters.
 
         Args:
@@ -215,11 +204,12 @@
         """
         if self._prune_clusters:
             # Create an exact match tree for aliases
-            alias_lookup = set()
-            aliases = self._alias_db[id]
-            for alias in aliases:
-                alias_tokens = tuple(x.text for x in self._nlp.tokenizer(alias))
-                alias_lookup.add(alias_tokens)
+            for id in wiki_ids:
+                alias_lookup = set()
+                aliases = self._alias_db[id]
+                for alias in aliases:
+                    alias_tokens = tuple(x.text for x in self._nlp.tokenizer(alias))
+                    alias_lookup.add(alias_tokens)
 
         for i, cluster in enumerate(clusters):
 
@@ -337,8 +327,8 @@
             logger.debug('Node has already been expanded')
         self._last_seen[id] = loc
 
-    def _existing_id(self,
-                     active: Token,
+    @staticmethod
+    def _existing_id(active: Token,
                      token_stack: Deque[Token]) -> Deque[Tuple[Token, str]]:
         """Subroutine for processing the token stack when id is known. Here the
         proceedure is simple - keep popping tokens onto the match stack until
@@ -453,7 +443,7 @@
             # parent.
             logger.debug('Current stack has id "%s". Looking up story...', id)
             loc = n - len(token_stack) + len(match_stack)
-            if id in self._last_seen :
+            if id in self._last_seen:
                 logger.debug('Id has been seen before')
                 relation = ['@@REFLEXIVE@@']
                 parent_id = [id]
@@ -470,8 +460,10 @@
                 # a literal).
                 parent_locs = [self._last_seen[parent_id] for _, parent_id in parents]
                 parents = [x for x, y in zip(parents, parent_locs) if y < self._distance_cutoff]
-                if len(parents) > 0:
+                if not parents:
                     relation, parent_id = zip(*parents)
+                    relation = list(relation)
+                    parent_id = list(parent_id)
 
             # If we've survived to this point then there is a valid match for
             # everything remaining in the match stack, and so we should
@@ -539,7 +531,7 @@
             }
         """
         self._reset()
-        key = _format_wikilink(json_data['title'])
+        key = format_wikilink(json_data['title'])
 
         try:
             root_id = self._wiki_db[key]
@@ -571,9 +563,9 @@
         with open(FLAGS.wiki_db, 'rb') as f:
             wiki_db = pickle.load(f)
     else:
-        alias_db=SqliteDict(FLAGS.alias_db, flag='r')
-        relation_db=SqliteDict(FLAGS.relation_db, flag='r')
-        wiki_db=SqliteDict(FLAGS.wiki_db, flag='r')
+        alias_db = SqliteDict(FLAGS.alias_db, flag='r')
+        relation_db = SqliteDict(FLAGS.relation_db, flag='r')
+        wiki_db = SqliteDict(FLAGS.wiki_db, flag='r')
 
     annotator = Annotator(alias_db,
                           relation_db,
@@ -596,6 +588,7 @@
 
 
 def loader(q: JoinableQueue, FLAGS: Tuple[Any]) -> None:
+    i = 0
     with open(FLAGS.input, 'r') as f:
         for i, line in enumerate(f):
             if line == '{}\n':
